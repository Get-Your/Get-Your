--- conflicted
+++ resolved
@@ -590,10 +590,7 @@
 
 
 def qualifiedPrograms(request):
-<<<<<<< HEAD
     # apply for other dynamic income work etc.
-=======
->>>>>>> 3f902858
     # TODO: The 'CallUs' text should no longer be referenced elsewhere - ensure this is true and remove this statement
     if request.user.eligibility.AmiRange_max == Decimal('0.5') and request.user.eligibility.AmiRange_min == Decimal('0.3'):
         text ="CallUs"
@@ -608,15 +605,10 @@
         toggleConnexion = ""
     else:
         toggleConnexion = "none"
-
-<<<<<<< HEAD
-=======
     if ( request.user.eligibility.GenericQualified == QualificationStatus.PENDING.name or request.user.eligibility.GenericQualified == QualificationStatus.ACTIVE.name) and (request.user.eligibility.AmiRange_max <= iqProgramQualifications.objects.filter(name='spin').values('percentAmi').first()['percentAmi']):
         toggleSPIN = ""
     else:
         toggleSPIN = "none"
-
->>>>>>> 3f902858
     if ( request.user.eligibility.GenericQualified == QualificationStatus.PENDING.name or request.user.eligibility.GenericQualified == QualificationStatus.ACTIVE.name) and (request.user.eligibility.AmiRange_max <= iqProgramQualifications.objects.filter(name='recreation').values('percentAmi').first()['percentAmi']):
         toggleRecreation = ""
     else:
@@ -748,14 +740,7 @@
             "toggleRecreation": toggleRecreation,
             "toggleSPIN": toggleSPIN,
             "toggleConnexion": toggleConnexion,
-            
-<<<<<<< HEAD
-            "toggleGrocery": toggleGrocery,
-            "toggleRecreation": toggleRecreation,
-            "toggleConnexion": toggleConnexion,
-=======
->>>>>>> 3f902858
-            
+         
             'is_prod': django_settings.IS_PROD,
             },
         )
@@ -868,49 +853,25 @@
     ActiveNumber = 0
     PendingNumber = 0
     #AMI and requirements logic for Grocery Rebate below
-<<<<<<< HEAD
     if (request.user.eligibility.GenericQualified == QualificationStatus.PENDING.name or request.user.eligibility.GenericQualified == QualificationStatus.ACTIVE.name) and (request.user.eligibility.AmiRange_max <= iqProgramQualifications.objects.filter(name='grocery').values('percentAmi').first()['percentAmi']):
-=======
-    if (request.user.eligibility.GenericQualified == QualificationStatus.PENDING.name or request.user.eligibility.GenericQualified == QualificationStatus.ACTIVE.name):
->>>>>>> 3f902858
         QProgramNumber = QProgramNumber + 1
         GRDisplay = ""
     else:
         GRDisplay = "none"
     #AMI and requirements logic for Connexion below
-<<<<<<< HEAD
     if (request.user.eligibility.GenericQualified == QualificationStatus.PENDING.name or request.user.eligibility.GenericQualified == QualificationStatus.ACTIVE.name)  and (request.user.eligibility.AmiRange_max <= iqProgramQualifications.objects.filter(name='connexion').values('percentAmi').first()['percentAmi']):
-=======
-    if (request.user.eligibility.GenericQualified == QualificationStatus.PENDING.name or request.user.eligibility.GenericQualified == QualificationStatus.ACTIVE.name):
->>>>>>> 3f902858
         QProgramNumber = QProgramNumber + 1
         CONDisplay = ""
     else:
         CONDisplay = "none"
     #AMI and requirements logic for Recreation Rebate below
-<<<<<<< HEAD
     if ( request.user.eligibility.GenericQualified == QualificationStatus.PENDING.name or request.user.eligibility.GenericQualified == QualificationStatus.ACTIVE.name) and (request.user.eligibility.AmiRange_max <= iqProgramQualifications.objects.filter(name='recreation').values('percentAmi').first()['percentAmi']):
-=======
-    if ( request.user.eligibility.GenericQualified == QualificationStatus.PENDING.name or request.user.eligibility.GenericQualified == QualificationStatus.ACTIVE.name):
->>>>>>> 3f902858
         QProgramNumber = QProgramNumber + 1
         RECDisplay = ""
     else:
         RECDisplay = "none"
-
-<<<<<<< HEAD
-    # auto apply grocery rebate people if their AMI is 0.3% AND snap / PSD letter uploaded
-    if ((request.user.eligibility.AmiRange_max == Decimal('0.3') and request.user.eligibility.AmiRange_min == Decimal('0.0'))):
-        request.user.eligibility.GRqualified = QualificationStatus.PENDING.name
-
-
-    # apply for other dynamic income work etc.
-    if request.user.eligibility.AmiRange_max == Decimal('0.5') and request.user.eligibility.AmiRange_min == Decimal('0.3'):
-        text ="CallUs"
-        
-=======
     #AMI and requirements logic for SPIN Rebate below
-    if ( request.user.eligibility.GenericQualified == QualificationStatus.PENDING.name or request.user.eligibility.GenericQualified == QualificationStatus.ACTIVE.name):
+    if ( request.user.eligibility.GenericQualified == QualificationStatus.PENDING.name or request.user.eligibility.GenericQualified == QualificationStatus.ACTIVE.name) and (request.user.eligibility.AmiRange_max <= iqProgramQualifications.objects.filter(name='spin').values('percentAmi').first()['percentAmi']):
         QProgramNumber = QProgramNumber + 1
         SPINDisplay = ""
     else:
@@ -924,7 +885,6 @@
     # apply for other dynamic income work etc.
     if request.user.eligibility.AmiRange_max == Decimal('0.5') and request.user.eligibility.AmiRange_min == Decimal('0.3'):
         text ="CallUs"
->>>>>>> 3f902858
 
     if request.user.eligibility.ConnexionQualified == QualificationStatus.PENDING.name:
         ConnexionButtonText = "Applied"
@@ -1103,13 +1063,10 @@
             "ConnexionButtonText": ConnexionButtonText,
             "ConnexionButtonColor": ConnexionButtonColor,
             "ConnexionButtonTextColor": ConnexionButtonTextColor,
-<<<<<<< HEAD
-=======
 
             "SPINButtonText": SPINButtonText,
             "SPINButtonColor": SPINButtonColor,
             "SPINButtonTextColor": SPINButtonTextColor,
->>>>>>> 3f902858
             
             "QProgramNumber":QProgramNumber,
             "PendingNumber":PendingNumber,
