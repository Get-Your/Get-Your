--- conflicted
+++ resolved
@@ -71,15 +71,11 @@
         'program_string': files_to_string(file_list),
         'step':5,
         'formPageNum':6,
-<<<<<<< HEAD
         })
 
     else:
         return redirect(reverse(page))
 
-=======
-    })
->>>>>>> 88a6763a
 def broadcast(request):
     current_user = request.user
     #Andrew Twilio functions found below!
