from django.shortcuts import render, redirect, reverse
from .forms import FileForm, FeedbackForm, TaxForm, addressVerificationForm, AddressForm
from decimal import Decimal

from .models import User, Form
from application.models import Eligibility

from .backend import authenticate, files_to_string, what_page
from django.contrib.auth import get_user_model, login, authenticate, logout
from application.backend import broadcast_email, broadcast_sms, broadcast_email_pw_reset

from django.db import IntegrityError

from py_models.qualification_status import QualificationStatus
import logging


from django.shortcuts import render, redirect
from django.core.mail import send_mail, BadHeaderError
from django.http import HttpResponse
from django.contrib.auth.forms import PasswordResetForm
from django.contrib.auth.models import User
from django.template.loader import render_to_string
from django.db.models.query_utils import Q
from django.utils.http import urlsafe_base64_encode
from django.contrib.auth.tokens import default_token_generator
from django.utils.encoding import force_bytes

import magic, datetime, re
from django.core.files.storage import FileSystemStorage





# Create your views here.

# first index page we come into


def files(request):
    if request.user.programs.snap == False and request.user.programs.freeReducedLunch == False:
        request.user.programs.form1040 = True
    file_list = {"SNAP Card": request.user.programs.snap,
                # Have Reduced Lunch be last item in the list if we add more programs
                "PSD Reduced Lunch Approval Letter": request.user.programs.freeReducedLunch,
                "Identification": request.user.programs.Identification,
                "1040 Form": request.user.programs.form1040,
    }

    if request.method == "POST":   
        form = FileForm(request.POST, request.FILES)
        if form.is_valid():
            print(form)
            if request.user.is_authenticated:
                instance = form.save(commit=False)
                instance.user_id = request.user
                fileList=[]
                fileNames=[]
                fileAmount = 0
                for f in request.FILES.getlist('document'):
                    fileAmount += 1
                    fileList.append(str(fileAmount))
                    instance.document.save(str(request.user.email) + "_" + str(fileAmount) + "_" + str(f),f) # this line allows us to save multiple files: format = email_n_fileName...  (f,f) = (name of file, actual file)
                    fileNames.append(str(instance.document))
                    file_upload = request.user
                    file_upload.files.add(instance)
                    
                    filetype = magic.from_file("mobileVers/" + instance.document.url)
                    logging.info(filetype)
                    if "PNG" in filetype:
                        pass
                    elif "JPEG" in filetype:
                        pass
                    elif "JPG" in filetype:
                        pass
                    elif "PDF" in filetype:
                        pass
                    else:
                        logging.error("File is not a valid file type. file is: " + filetype)
                        instance.document.delete()
                        return render(request, 'dashboard/files.html', {
                            "message": "File is not a valid file type. Please upload either  JPG, PNG, OR PDF.",
                            'form':form,
                            'programs': file_list,
                            'program_string': files_to_string(file_list, request),
                            'step':5,
                            'formPageNum':6,
                            'Title': "Files"
                            })
                #below the code to update the database to allow for MULTIPLE files AND change the name of the database upload!
                #instance.document = str(request.user.email)+  str(fileList) this saves with email appeneded to number of files
                instance.document = str(fileNames)
                instance.save()
                
                
                # Check if the user needs to upload another form
                Forms = request.user.files
                checkAllForms = [not(request.user.programs.snap),not(request.user.programs.freeReducedLunch),not(request.user.programs.Identification),not(request.user.programs.form1040)] #TODO 4/24 include not(request.user.programs.1040) here not(request.user.programs.Identification),
                for group in Forms.all():
                    if group.document_title == "SNAP":
                        checkAllForms[0] = True
                        file_list["SNAP Card"] = False
                    if group.document_title == "Free and Reduced Lunch":
                        checkAllForms[1] = True
                        file_list["PSD Reduced Lunch Approval Letter"] = False
                    if group.document_title == "Identification":
                        checkAllForms[2] = True
                        file_list["Identification"] = False
                    if group.document_title == "1040 Form":
                        checkAllForms[3] = True
                        file_list["1040 Form"] = False
                if False in checkAllForms:
                    return render(request, 'dashboard/files.html', {
                            'form':form,
                            'programs': file_list,
                            'program_string': files_to_string(file_list, request),
                            'step':5,
                            'formPageNum':6,
                            'Title': "Files"
                        })
                if request.user.programs.freeReducedLunch != True and request.user.programs.snap != True:
                    return redirect(reverse("dashboard:manualVerifyIncome"))
                else:
                    return redirect(reverse("application:attestation")) 
            else:
                print("notautnehticated")
                # TODO: Change this link
                return render(request, 'dashboard/layout.html',)
    else:
        form = FileForm()
    print(file_list)
    return render(request, 'dashboard/files.html', {
    'form':form,
    'programs': file_list,
    'program_string': files_to_string(file_list, request),
    'step':5,
    'formPageNum':6,
    'Title': "Files"
    })



def addressVerification(request):
    if request.method == "POST":
        try:
            existing = request.user.addressverification
            form = addressVerificationForm(request.POST,instance = existing)
        except AttributeError or ObjectDoesNotExist:
            form = addressVerificationForm(request.POST or None)
        if form.is_valid():
            print(form.data)
            print(request.session)
            try:
                instance = form.save(commit=False)
                instance.user_id = request.user
                instance.save()
                return redirect(reverse("dashboard:filesContinued"))
            except IntegrityError:
                print("User already has information filled out for this section")
            return redirect(reverse("application:available"))

    else:
        form = addressVerificationForm()

    return render(request, 'dashboard/addressVerification.html', {
    'form':form,
    'step':1,
    'formPageNum':"2 - Recreation Reduced Fee",
    'Title': "Address Verification"
    })

#    else:
#        return redirect(reverse(page))
    #return render(request, 'application/programs.html',)






def filesContinued(request):
    file_list = {   #"Identification": request.user.addressverification.Identification,
                    "Utility Bill": request.user.addressverification.Utility,
                    #"PSD Reduced Lunch Approval Letter": request.user.addressverification.freeReducedLunch,
    }

    if request.method == "POST":   
        form = AddressForm(request.POST, request.FILES)
        if form.is_valid():
            print(form)  
            if request.user.is_authenticated:
                instance = form.save(commit=False)
                instance.user_id = request.user
                fileList = []
                fileNames=[]
                fileAmount = 0
                
                for f in request.FILES.getlist('document'):
                    fileAmount += 1
                    fileList.append(str(fileAmount))
                    fileNames.append(str(instance.document))
                    instance.document.save(str(request.user.email) + "_" + str(fileAmount) + "_" + str(f),f) # this line allows us to save multiple files (name of file, actual file) to the media folder
                    file_upload = request.user
                    file_upload.address_files.add(instance)

                    #file validation using magic found below...
                    filetype = magic.from_file("mobileVers/" + instance.document.url)
                    logging.info(filetype)
                    if "PNG" in filetype:
                        pass
                    elif "JPEG" in filetype:
                        pass
                    elif "JPG" in filetype:            
                        pass
                    elif "PDF" in filetype:
                        pass
                    else:
                        logging.error("File is not a valid file type. file is: " + filetype)
                        instance.document.delete()
                        return render(request, "dashboard/filesContinued.html", {
                            "message": "File is not a valid file type. Please upload either  JPG, PNG, OR PDF.",
                            'form':form,
                            'programs': file_list,
                            'program_string': files_to_string(file_list, request),
                            'step':2,
                            'formPageNum':2,
                            'Title': "Files Continued"})
                
                #below the code to update the database to allow for MULTIPLE files AND change the name of the database upload!
                #instance.document = str(request.user.email)+  str(fileList) this saves with email appeneded to number of files
                instance.document = str(fileNames) 
                instance.save()
                
                # Check if the user needs to upload another form
                Forms = request.user.address_files
                checkAllForms = [not(request.user.addressverification.Utility)] #not(request.user.addressverification.Identification), ,not(request.user.addressverification.freeReducedLunch),
                for group in Forms.all():
                    if group.document_title == "Utility":
                        checkAllForms[0] = True
                        file_list["Utility Bill"] = False
                ''' 
                    if group.document_title == "Identification":
                        checkAllForms[0] = True
                        file_list["Identification"] = False
                    if group.document_title == "Free and Reduced Lunch": 
                        checkAllForms[2] = True
                        file_list["PSD Reduced Lunch Approval Letter"] = False'''

                if False in checkAllForms:
                    return render(request, 'dashboard/filesContinued.html', {
                            'form':form,
                            'programs': file_list,
                            'program_string': files_to_string(file_list, request),
                            'step':2,
                            'formPageNum':2,
                            'Title': "Files Continued"
                        })
                return redirect(reverse("application:RecreationQuickApply")) 
            else:
                print("notautnehticated")
                # TODO: Change this link
                return render(request, 'dashboard/layout.html',)
    else:
        form = AddressForm()
    print(file_list)
    return render(request, 'dashboard/filesContinued.html', {
    'form':form,
    'programs': file_list,
    'program_string': files_to_string(file_list, request),
    'step':2,
    'formPageNum':"2 - Recreation Reduced Fee",
    'Title': "Files Continued",
    })

def broadcast(request):
    print(request.user.files.all()[0])
    current_user = request.user
    try:    
        broadcast_email(current_user.email)
    except:
        logging.error("there was a problem with sending the email / sendgrid")
        #TODO store / save for later: client getting feedback that SendGrid may be down 
    phone = str(current_user.phone_number)
    try:
        broadcast_sms(phone)
    except:
        logging.error("Twilio servers may be down")
        #TODO store / save for later: client getting feedback that twilio may be down 
    return render(request, 'dashboard/broadcast.html', {
            'program_string': current_user.email,
            'step':6,
            'formPageNum':6,
            'Title': "Broadcast"
        })


def index(request):
    #active_program_count = Program.objects..wherecurrent_user.
    return render(request, 'dashboard/index.html', #{
   #     "active_program_count": active_program_count}
    )
    #return render(request, 'dashboard/index.html', {
    #    'program_string':current_user.email
    #})


def settings(request):
    if request.method == "POST":

        firstName = request.POST["firstName"]
        lastName = request.POST["lastName"]
        phoneNumber = request.POST["phoneNumber"]
        #email = request.POST["email"]
        #address = request.POST["address"]
        #address2 = request.POST["address2"]
        #zipCode = request.POST["zipCode"]
        #state = request.POST["state"]
        #password = request.POST["password"]

        
        obj = request.user
        #print(request.user.eligibility.GRqualified)
        if firstName == "":
            pass
        else:
            obj.first_name = firstName

        if lastName == "":
            pass
        else:
            obj.last_name = lastName
        
        if phoneNumber == "":
            pass
        else:
            obj.phone_number = phoneNumber
        '''if email == "":
            pass
        else:
            obj.email = email
        if address == "":
            pass
        else:
            obj.addresses.address = address
        if address2 == "":
            pass
        else:
            obj.addresses.address2 = address2
        
        if zipCode == "":
            pass
        else:
            obj.addresses.zipCode = zipCode
        if state == "":
            pass
        else:
            obj.addresses.state = state
        
        if password == "":
            pass
        else:
            obj.password = password
            '''
        obj.save()
  
    return render(request, 'dashboard/settings.html',{
        "name": request.user.first_name,
        "lastName": request.user.last_name,
        "email": request.user.email,
        "address": request.user.addresses.address,
        "address2": request.user.addresses.address2,
        "zipCode": request.user.addresses.zipCode,
        "state": request.user.addresses.state,
        "password": request.user.password,
        "phoneNumber": request.user.phone_number,
    })


def password_reset_request(request):
    User = get_user_model()
    if request.method == "POST":
        password_reset_form = PasswordResetForm(request.POST)
        if password_reset_form.is_valid():
            data = password_reset_form.cleaned_data['email']
            associated_users = User.objects.filter(Q(email=data))
            if associated_users.exists():
                for user in associated_users:
                    subject = "Password Reset Requested"
                    email_template_name = "dashboard/PasswordReset/password_reset_email.txt"
                    c = {
                        "email":user.email,
                        'domain':'getfoco.azurewebsites.net', #'getfoco.azurewebsites.net' | '127.0.0.1:8000'
                        'site_name': 'Get:FoCo',
                        "uid": urlsafe_base64_encode(force_bytes(user.pk)),
                        "user": user,
                        'token': default_token_generator.make_token(user),
                        'protocol': 'http',
					}
                    email = render_to_string(email_template_name, c)
                    try:
#                        send_mail(subject, email, 'admin@example.com' , [user.email], fail_silently=False)
                        broadcast_email_pw_reset(user.email, email)
                    except BadHeaderError:
                        return HttpResponse('Invalid header found.')
                    return redirect ("/password_reset/done/")
    password_reset_form = PasswordResetForm()
<<<<<<< HEAD
    return render(request,"dashboard/PasswordReset/passwordReset.html",{"password_reset_form":password_reset_form, 'Title': "Password Reset Request"})
=======
    return render(request,"dashboard/PasswordReset/passwordReset.html",{"password_reset_form":password_reset_form})
>>>>>>> ca75fb89

def login_user(request):
    if request.method == "POST":
        # Try to log in user
        email = request.POST["email"]
        password = request.POST["password"]
        user = authenticate(username=email, password=password)
        # Check if the authentication was successful
        if user is not None:
            login(request, user)
            # Push user to correct page
            print(what_page(request.user, request))
            page = what_page(request.user, request)
            if what_page(request.user, request) == "dashboard:dashboard":
                return redirect(reverse("dashboard:dashboard"))
            else:
                return redirect(reverse("dashboard:notifyRemaining"))

        else:
            return render(request, "dashboard/login.html", {
                "message": "Invalid username and/or password",
                'Title': "Login",
            })
    
    # If it turns out user is already logged in but is trying to log in again redirect to user's homepage
    if request.method == "GET" and request.user.is_authenticated:
        return redirect(reverse("dashboard:dashboard"))

    # Just give back log in page if none of the above is true
    else:
        return render(request, "dashboard/login.html",{'Title': "Login"})

def notifyRemaining(request):    
    page = what_page(request.user, request)
    return render(request, "dashboard/notifyRemaining.html",{
        "next_page": page,
        'Title': "Notify Remaining Steps"
    })


def qualifiedPrograms(request):
    if request.user.eligibility.GenericQualified == QualificationStatus.PENDING.name or request.user.eligibility.GenericQualified == QualificationStatus.ACTIVE.name:
        text = "True"
    else:
        text = "False"
    # apply for other dynamic income work etc.
    if request.user.eligibility.AmiRange_max == Decimal('0.5') and request.user.eligibility.AmiRange_min == Decimal('0.3'):
        text ="CallUs"
        
    if (request.user.programs.snap == True or request.user.programs.freeReducedLunch == True) and (request.user.eligibility.GenericQualified == QualificationStatus.PENDING.name or request.user.eligibility.GenericQualified == QualificationStatus.ACTIVE.name):
        text2 = "True"
    else:
        text2 = "False"
        
    if request.user.eligibility.ConnexionQualified == QualificationStatus.PENDING.name:
        ConnexionButtonText = "Applied"
        ConnexionButtonColor = "green"
        ConnexionButtonTextColor = "White"
    elif request.user.eligibility.ConnexionQualified == QualificationStatus.ACTIVE.name:
        ConnexionButtonText = "Enrolled!"
        ConnexionButtonColor = "blue"
        ConnexionButtonTextColor = "White"
    elif request.user.eligibility.ConnexionQualified == QualificationStatus.NOTQUALIFIED.name:
        ConnexionButtonText = "Can't Enroll"
        ConnexionButtonColor = "red"
        ConnexionButtonTextColor = "black"
    else:
        ConnexionButtonText = "Quick Apply +"
        ConnexionButtonColor = ""
        ConnexionButtonTextColor = ""

    if request.user.eligibility.GRqualified == QualificationStatus.PENDING.name:
        GRButtonText = "Applied"
        GRButtonColor = "green"
        GRButtonTextColor = "White"
    elif request.user.eligibility.GRqualified == QualificationStatus.ACTIVE.name:
        GRButtonText = "Enrolled!"
        GRButtonColor = "blue"
        GRButtonTextColor = "White"
    elif request.user.eligibility.GRqualified == QualificationStatus.NOTQUALIFIED.name:
        GRButtonText = "Can't Enroll"
        GRButtonColor = "red"
        GRButtonTextColor = "black"
    else:
        GRButtonText = "Quick Apply +"
        GRButtonColor = ""
        GRButtonTextColor = ""

    if request.user.eligibility.RecreationQualified == QualificationStatus.PENDING.name:
        RECButtonText = "Applied"
        RECButtonColor = "green"
        RECButtonTextColor = "White"
    elif request.user.eligibility.RecreationQualified == QualificationStatus.ACTIVE.name:
        RECButtonText = "Enrolled!" 
        RECButtonColor = "blue"
        RECButtonTextColor = "White"
    elif request.user.eligibility.RecreationQualified == QualificationStatus.NOTQUALIFIED.name:
        RECButtonText = "Can't Enroll"
        RECButtonColor = "red"
        RECButtonTextColor = "black"
    else:
        RECButtonText = "Quick Apply +"
        RECButtonColor = ""
        RECButtonTextColor = ""

    return render(request, 'dashboard/qualifiedPrograms.html',{
        "Title": "Qualified Programs",
        "dashboard_color": "white",
        "program_list_color": "var(--yellow)",
        "FAQ_color": "white",
        "Settings_color": "white",
        "Privacy_Policy_color": "white",

        "ConnexionButtonText": ConnexionButtonText,
        "ConnexionButtonColor": ConnexionButtonColor,
        "ConnexionButtonTextColor": ConnexionButtonTextColor,

        "GRButtonText": GRButtonText,
        "GRButtonColor": GRButtonColor,
        "GRButtonTextColor": GRButtonTextColor,

        "RECButtonText" : RECButtonText,
        "RECButtonColor" : RECButtonColor,
        "RECButtonTextColor" : RECButtonTextColor,
        
        "GRPreQualification": text,
        "RecreationPreQualification": text2,
        })

 
def feedback(request):
    if request.method == "POST":
        form = FeedbackForm(request.POST)
        if form.is_valid():
            form.save()
            return redirect(reverse("dashboard:feedbackReceived"))
        else:
            print("form is not valid")
    else:
        form = FeedbackForm()
    if request.user.eligibility.GenericQualified == QualificationStatus.PENDING.name or request.user.eligibility.GenericQualified == QualificationStatus.ACTIVE.name:
        text = "Based on your information, you may qualify! Be on the lookout for an email or phone call."
        text2 = "Based on your information you may also qualify for the city's Grocery Rebate Tax program!"
        text3 = "By clicking on the link below, we can send your information over and quick apply for you."
        text4 = "Click here to quick apply for Grocery Rebate Tax Program"
        text5 = ""
        text6 = "Click here to quick apply for Recreation"
        text7 = "The Digital Equity Office is working on a timeline to respond to applications within the next two weeks."
    else:
        text = "Based on your info, you may be over the pre-tax income limit. At this time you do not qualify. If your income changes, please apply again."
        text2 = ""
        text3 = ""
        text4 = ""
        text5 = "Grocery Rebate Tax Program"
        text6 = "Utilities Income-Qualified Assistance Program"
        text7 = "The Digital Equity Office is working on a timeline to respond to applications within the next two weeks."
    
    if request.user.eligibility.GRqualified == QualificationStatus.PENDING.name or request.user.eligibility.GRqualified == QualificationStatus.ACTIVE.name:
        text2 = "Thank you for quick applying for the Grocery Rebate Tax Program."
        text3 = "Expect an update within 3 weeks - check your email!"
        text4 = ""


    return render(request, 'dashboard/index.html',context={
        "program_string": text,
        "program_string2": text2,
        "program_string3": text3,
        "program_string4": text4,
        "program_string5": text5,
        "program_string6": text6,
        "program_string7": text7,
        'Title': "Feedback"
        })


def manualVerifyIncome(request):
    if request.method == "POST": 
        try:
            existing = request.user.TaxInformation
            form = TaxForm(request.POST,instance = existing)
        except AttributeError or ObjectDoesNotExist:
            form = TaxForm(request.POST or None)
        if form.is_valid():
            print(form.data)
            print(request.session)
            try:
                instance = form.save(commit=False)
                instance.user_id = request.user
                instance.save()
                return redirect(reverse("application:attestation"))
            except IntegrityError:
                print("User already has information filled out for this section")
        else:
            form = TaxForm()
    return render(request, "dashboard/manualVerifyIncome.html", {
    'step':5,
    'formPageNum':6,
    'Title': "Input Income"
})

def feedbackReceived(request):
    return render(request, "dashboard/feedbackReceived.html", {'Title': "Feedback Received"})

def underConstruction(request):
    return render(request, "dashboard/underConstruction.html", {{'Title': "Under Construction"}})
    

# Everything under here is for new dashboard
def dashboardGetFoco(request):
    QProgramNumber = 0
    ActiveNumber = 0
    PendingNumber = 0
    if request.user.eligibility.GenericQualified == QualificationStatus.PENDING.name or request.user.eligibility.GenericQualified == QualificationStatus.ACTIVE.name:
        text = "True"
        QProgramNumber = QProgramNumber + 2
        GRDisplay = ""
        CONDisplay = ""
    else:
        text = "False"
        GRDisplay = "none"
        CONDisplay = "none"
    # apply for other dynamic income work etc.
    if request.user.eligibility.AmiRange_max == Decimal('0.5') and request.user.eligibility.AmiRange_min == Decimal('0.3'):
        text ="CallUs"
        
    if (request.user.programs.snap == True or request.user.programs.freeReducedLunch == True) and ( request.user.eligibility.GenericQualified == QualificationStatus.PENDING.name or request.user.eligibility.GenericQualified == QualificationStatus.ACTIVE.name):
        text2 = "True"
        QProgramNumber = QProgramNumber + 1
        RECDisplay = ""
    else:
        text2 = "False"
        RECDisplay = "none"

    if request.user.eligibility.ConnexionQualified == QualificationStatus.PENDING.name:
        ConnexionButtonText = "Applied"
        ConnexionButtonColor = "green"
        ConnexionButtonTextColor = "White"
        PendingNumber = PendingNumber + 1
        QProgramNumber = QProgramNumber - 1
        CONDisplayActive = "none"
        CONDisplayPending = ""
        CONDisplay = "none"

    elif request.user.eligibility.ConnexionQualified == QualificationStatus.ACTIVE.name:
        ConnexionButtonText = "Enrolled!"
        ConnexionButtonColor = "blue"
        ConnexionButtonTextColor = "White"
        CONDisplayActive = ""
        ActiveNumber = ActiveNumber + 1
        QProgramNumber = QProgramNumber - 1
        CONDisplayPending = "None"
        CONDisplay = "none"
    else:
        ConnexionButtonText = "Quick Apply +"
        ConnexionButtonColor = ""
        ConnexionButtonTextColor = ""
        CONDisplayActive="none"
        CONDisplayPending = "none" #TODO WHY ARE YOU DOING THIS TO ME
        #TODO bug about pending... if set to active pending is what it needs to be for connexion is not set to anything then it shows up on connexion... just changed condisplay pending on line 20 to none to see if it works... test case in this case is too much money is being made for a person so it shouldn't pop up, see what happens if they apply for it?
        #may have fixed this bug because needed to make line 606 elif!
    if request.user.eligibility.ConnexionQualified == QualificationStatus.NOTQUALIFIED.name:
        ConnexionButtonText = "Can't Enroll"
        ConnexionButtonColor = "red"
        ConnexionButtonTextColor = "black"
    else:
        ConnexionButtonText = "Quick Apply +"
        ConnexionButtonColor = ""
        ConnexionButtonTextColor = ""


    if request.user.eligibility.GRqualified == QualificationStatus.PENDING.name:
        GRButtonText = "Applied"
        GRButtonColor = "green"
        GRButtonTextColor = "White"
        PendingNumber = PendingNumber + 1
        QProgramNumber = QProgramNumber - 1
        GRDisplayActive = "None"
        GRDisplayPending = ""
        GRDisplay = "none"
        GRPendingDate = "Estimated Notification Time: October 25th"

    elif request.user.eligibility.GRqualified == QualificationStatus.ACTIVE.name:
        GRButtonText = "Enrolled!"
        GRButtonColor = "blue"
        GRButtonTextColor = "White"
        GRDisplayActive = ""
        ActiveNumber = ActiveNumber + 1
        QProgramNumber = QProgramNumber - 1
        GRDisplayPending = "None"
        GRPendingDate = ""
        GRDisplay = "none"
    else:
        GRButtonText = "Quick Apply +"
        GRButtonColor = ""
        GRButtonTextColor = ""
        GRDisplayActive="none"
        GRPendingDate = ""
        GRDisplayPending = "None"

    if request.user.eligibility.RecreationQualified == QualificationStatus.PENDING.name:
        RECButtonText = "Applied"
        RECButtonColor = "green"
        RECButtonTextColor = "White"
        PendingNumber = PendingNumber + 1
        QProgramNumber = QProgramNumber - 1
        RECDisplayActive = "None"
        RECDisplayPending = ""
        RECPendingDate = "Estimated Notification Time: December 25th"
        RECDisplay ="none"
    elif request.user.eligibility.RecreationQualified == QualificationStatus.ACTIVE.name:
        GRButtonText = "Enrolled!" 
        GRButtonColor = "blue"
        GRButtonTextColor = "White"
        ActiveNumber = ActiveNumber + 1
        QProgramNumber = QProgramNumber - 1
        RECDisplayPending = "None"
        RECDisplayActive = ""
        RECDisplay ="none"
    else:
        RECButtonText = "Quick Apply +"
        RECButtonColor = ""
        RECButtonTextColor = ""
        RECDisplayActive = "none"
        RECPendingDate = ""
        RECDisplayPending = "None"

    return render(request, 'dashboard/dashboard_GetFoco.html',{
        "Title": "Get: FoCo Dashboard",
        "dashboard_color": "var(--yellow)",
        "program_list_color": "white",
        "FAQ_color": "white",
        "Settings_color": "white",
        "Privacy_Policy_color": "white",

        "GRButtonText": GRButtonText,
        "GRButtonColor": GRButtonColor,
        "GRButtonTextColor": GRButtonTextColor,

        "RECButtonText" : RECButtonText,
        "RECButtonColor" : RECButtonColor,
        "RECButtonTextColor" : RECButtonTextColor,

        "ConnexionButtonText": ConnexionButtonText,
        "ConnexionButtonColor": ConnexionButtonColor,
        "ConnexionButtonTextColor": ConnexionButtonTextColor,

        
        "GRPreQualification": text,
        "RecreationPreQualification": text2,
        
        "QProgramNumber":QProgramNumber,
        "PendingNumber":PendingNumber,
        "ActiveNumber":ActiveNumber,

        "GRDisplay": GRDisplay,
        "RECDisplay": RECDisplay,
        "CONDisplay": CONDisplay,

        "GRDisplayActive": GRDisplayActive,
        "RECDisplayActive": RECDisplayActive,
        "CONDisplayActive": CONDisplayActive,

        "GRDisplayPending": GRDisplayPending,
        "RECDisplayPending": RECDisplayPending,
        "CONDisplayPending": CONDisplayPending,

        "RECPendingDate": RECPendingDate,
        "GRPendingDate": GRPendingDate,
        
        "clientName": request.user.first_name,
        "clientEmail": request.user.email,
        })

def ProgramsList(request):
    return render(request, 'dashboard/ProgramsList.html',{
        "page_title": "Programs List",
        "dashboard_color": "white",
        "program_list_color": "var(--yellow)",
        "FAQ_color": "white",
        "Settings_color": "white",
        "Privacy_Policy_color": "white",
        'Title': "Programs List"})


def FAQ(request):
    return render(request, 'dashboard/FAQ.html',{
        "page_title": "FAQ",
        "dashboard_color": "white",
        "program_list_color": "white",
        "FAQ_color": "var(--yellow)",
        "Settings_color": "white",
        "Privacy_Policy_color": "white",
        'Title': "FAQ"})<|MERGE_RESOLUTION|>--- conflicted
+++ resolved
@@ -405,11 +405,9 @@
                         return HttpResponse('Invalid header found.')
                     return redirect ("/password_reset/done/")
     password_reset_form = PasswordResetForm()
-<<<<<<< HEAD
+
     return render(request,"dashboard/PasswordReset/passwordReset.html",{"password_reset_form":password_reset_form, 'Title': "Password Reset Request"})
-=======
-    return render(request,"dashboard/PasswordReset/passwordReset.html",{"password_reset_form":password_reset_form})
->>>>>>> ca75fb89
+
 
 def login_user(request):
     if request.method == "POST":
