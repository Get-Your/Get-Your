--- conflicted
+++ resolved
@@ -18,53 +18,6 @@
 
 
 def files(request):
-<<<<<<< HEAD
-    # TODO: Grace Add something that checks if user logged in
-    file_list = {"SNAP Card": request.user.programs.snap,
-                # Have Reduced Lunch be last item in the list if we add more programs
-                 "PSD Reduced Lunch Approval Letter": request.user.programs.freeReducedLunch
-    }
-
-    if request.method == "POST":   
-        form = FileForm(request.POST, request.FILES)
-        print(form)
-        if form.is_valid():  
-            if request.user.is_authenticated:
-                instance = form.save(commit=False)
-                # NOTE FOR ANDREW: This was that stupid line that caused user auth to not work 
-                instance.user_id = request.user
-                instance.save()
-                print("File Saved")
-
-                # Check if the user needs to upload another form
-                Forms = Form.objects.filter(user_id = request.user)
-                checkAllForms = [not(request.user.programs.snap),not(request.user.programs.freeReducedLunch)]
-                for group in Forms.all():
-                    if group.document_title == "SNAP":
-                        file_list["SNAP Card"] = False
-                        checkAllForms[0] = True
-                    if group.document_title == "Free and Reduced Lunch":
-                        checkAllForms[1] = True
-                        file_list["PSD Reduced Lunch Approval Letter"] = False
-                
-                if False in checkAllForms:
-                    return render(request, 'dashboard/files.html', {
-                            'form':form,
-                            'programs': file_list,
-                            'program_string': files_to_string(file_list),
-                            'step':5,
-                            'formPageNum':6,
-                        })
-                return redirect(reverse("dashboard:manualVerifyIncome"))
-            else:
-                print("notautnehticated")
-                # TODO: Change this link
-                return render(request, 'dashboard/layout.html',)
-    else:
-        form = FileForm()
-    print(file_list)
-    return render(request, 'dashboard/files.html', {
-=======
     page = what_page(request.user)
     print(page)
     if what_page(request.user) == "dashboard:files":
@@ -115,7 +68,6 @@
             form = FileForm()
         print(file_list)
         return render(request, 'dashboard/files.html', {
->>>>>>> 179457a1
         'form':form,
         'programs': file_list,
         'program_string': files_to_string(file_list),
