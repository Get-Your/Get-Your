--- conflicted
+++ resolved
@@ -155,11 +155,8 @@
         box-sizing: border-box;
         font-size: 22px;
         font-family: "Helvetica", sans-serif;
-<<<<<<< HEAD
-        /*color: #333333;*/
-=======
+
         /*color: #333333; commented this out, for some reason this breaks google translate and makes css invalid... ONLY IN GOOGLE TRANSLATE*/
->>>>>>> 6b7c4e40
       }
       
     .container {
