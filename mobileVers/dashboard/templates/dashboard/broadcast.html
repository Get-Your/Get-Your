<<<<<<< HEAD
=======
<!--
This program is free software: you can redistribute it and/or modify
it under the terms of the GNU General Public License as published by
the Free Software Foundation, either version 3 of the License, or
(at your option) any later version
-->
<!-- This brings in the CSS-->
>>>>>>> 07cc26ee

<!--
This program is free software: you can redistribute it and/or modify
it under the terms of the GNU General Public License as published by
the Free Software Foundation, either version 3 of the License, or
(at your option) any later version
--><!-- This brings in the CSS-->

{% extends "application/layout.html" %}
{% load static %}
{% block body %}

<!--Get the various stylesheets I need like my fonts and CSS-->
<div class=sideNav>
    <div class=fadeSmall>
        <img style="display: block; margin-left: auto; margin-right: auto; width: 50%;" src="{% static 'application/images/CityLogoWhite-01.png' %}">
        <h1><b>One Last Thing!</b></h1>
        <p>Get Foco sent some pretty important emails. We'll notify you when it's time to reapply for a specific program or when you've been approved. We won't ever spam you with any unwanted emails.</p>
    </div>
</div>

<div class="margin-top: 2vh;">
    <!--NOTE: For the future have numbers change based on database-->
    <br>
    <br>
    
    <h1><b>We sent you an email and a text!</b></h1>
    <br>
    <br>
    <p>Check the email at {{program_string}}.</p>
    <p>Be sure to check your spam folder!</p>
    <br>
    <p>Didn't get an email from us?</p>
    
    <br>

    <div class="fadeLarge"><a class=yellow href="{% url 'dashboard:broadcast' %}" style="font-size: 2vw;"><u>Click here to re-send it!</u></a></b></div>
    <div class="fadeSmall"><a href="{% url 'dashboard:broadcast' %}" style="font-size: 2vw;"><u>Click here to re-send it!</u></a></b></div>
        <!--Whatever I need in the other pages, I can enter it here-->

    <br>
    <br>
    <br>

    <button onclick="location.href='{% url 'dashboard:dashboard' %}'"> CONTINUE </button>
</div>

{% endblock %}



<|MERGE_RESOLUTION|>--- conflicted
+++ resolved
@@ -1,21 +1,11 @@
-<<<<<<< HEAD
-=======
 <!--
 This program is free software: you can redistribute it and/or modify
 it under the terms of the GNU General Public License as published by
 the Free Software Foundation, either version 3 of the License, or
 (at your option) any later version
 -->
+
 <!-- This brings in the CSS-->
->>>>>>> 07cc26ee
-
-<!--
-This program is free software: you can redistribute it and/or modify
-it under the terms of the GNU General Public License as published by
-the Free Software Foundation, either version 3 of the License, or
-(at your option) any later version
---><!-- This brings in the CSS-->
-
 {% extends "application/layout.html" %}
 {% load static %}
 {% block body %}
