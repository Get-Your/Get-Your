--- conflicted
+++ resolved
@@ -26,13 +26,8 @@
         
 
         </div>
-<<<<<<< HEAD
         <div class="footer">
             <button onclick="location.href='{% url 'application:finances' %}'"> CONTINUE </button>
-=======
-        <div class="footer" style="width:100vw">
-            <button onclick="location.href='{% url 'application:account' %}'"> CONTINUE </button>
->>>>>>> 73ea9a38
         </div>
     </body>
 </html>