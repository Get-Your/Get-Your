--- conflicted
+++ resolved
@@ -34,12 +34,8 @@
     </head>
 
     <body style="height:100vh">
-<<<<<<< HEAD
-        <div style="display: flex; justify-content: flex-end" id="google_translate_element"></div>
         <div class =fadeLarge><img style="display: block; margin-left: auto; margin-right: auto; width: 30%;" src="{% static 'application/images/CityLogoGold-01.png' %}"></div>
-=======
         <div style="position: fixed; bottom: 0%; right: 1%; display: flex; justify-content: flex-end;background-color: #FFB300; height: 30px; width: auto;" id="google_translate_element"></div>
->>>>>>> 6b7c4e40
         <div class=nav>
             <a class="row" onClick="window.history.back();return false;">
                 <div class=fadeSmall><img src="{% static 'application/images/BackArrow-darkblue.svg' %}" alt="back" style="width:max(4.5vw, 16px); margin-right: 5px;"></div>
