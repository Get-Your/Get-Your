{% extends "application/layout.html" %}
{% load static %}
{% block body %}

<h2 style="font-weight: 700; margin:5vh 0">Please confirm the following: </h2>
<div class=sideNav> <div class=fadeSmall>
<<<<<<< HEAD
    <img style="display: block; margin-left: auto; margin-right: auto; width: 50%;" src="{% static 'application/images/CityLogoGold-01.png' %}">
    <h1><b>You're done & ready for Get: FoCo!</b></h1>
=======
    <h1><b>You're done & ready for Get FoCo!</b></h1>
>>>>>>> 6b7c4e40
    <p>Before we can finish, let's get some legalities out of the way.</p>
    </div>
</div>

<form action="{% url 'application:attestation' %}" method="post" autocomplete="false">
    {% csrf_token %}
    {% for field in form %}
    <label for="{{ field.id_for_label}}">
        <input style="vertical-align: middle; display: inline-block;" required id="{{ field.id_for_label}}" type="checkbox" name="{{ field.name}}">
        {{field.label}}
    </label>
    <br>
    <br>
    {% endfor %}

    <p style="padding: 50px;"><b>Privacy Notice</b>
        <br>Your privacy is important to us. We will only share your information, without your consent, with other City of Fort Collins income eligible services to evaluate your eligibility and make applying for these programs easier. </p> 

    <div class="footer">
        <button type="submit"> CONTINUE </button>
    </div>
</form>



{% endblock %}<|MERGE_RESOLUTION|>--- conflicted
+++ resolved
@@ -4,12 +4,9 @@
 
 <h2 style="font-weight: 700; margin:5vh 0">Please confirm the following: </h2>
 <div class=sideNav> <div class=fadeSmall>
-<<<<<<< HEAD
     <img style="display: block; margin-left: auto; margin-right: auto; width: 50%;" src="{% static 'application/images/CityLogoGold-01.png' %}">
-    <h1><b>You're done & ready for Get: FoCo!</b></h1>
-=======
     <h1><b>You're done & ready for Get FoCo!</b></h1>
->>>>>>> 6b7c4e40
+
     <p>Before we can finish, let's get some legalities out of the way.</p>
     </div>
 </div>
