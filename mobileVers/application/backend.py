--- conflicted
+++ resolved
@@ -4,17 +4,11 @@
 the Free Software Foundation, either version 3 of the License, or
 (at your option) any later version
 """
-<<<<<<< HEAD
 
 '''
 Here you'll find some useful backend logic / functions used in the main application, most of these functions are used to 
 supplement the application and to keep views.py clutter to a minimum!
 '''
-
-
-
-=======
->>>>>>> 07cc26ee
 import csv
 from usps import USPSApi, Address
 import re
