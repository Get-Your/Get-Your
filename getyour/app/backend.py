--- conflicted
+++ resolved
@@ -20,12 +20,8 @@
 import datetime
 import urllib.parse
 import requests
-<<<<<<< HEAD
 from enum import Enum
 from decimal import Decimal
-from azure.storage.blob import BlockBlobService
-=======
->>>>>>> c4428efb
 from twilio.rest import Client
 from sendgrid.helpers.mail import Mail
 from sendgrid import SendGridAPIClient
