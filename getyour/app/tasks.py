--- conflicted
+++ resolved
@@ -22,25 +22,20 @@
 from sendgrid.helpers.mail import Mail
 from sendgrid import SendGridAPIClient
 
-from django.conf import settings
-from django_q.tasks import async_task
-
 from python_http_client.exceptions import (
     HTTPError as SendGridHTTPError,
     BadRequestsError as SendGridBadRequest,
 )
 
-import logging
-import pendulum
+from django.conf import settings
 from django.core.cache import cache
 from django_q.tasks import async_task
+
 from app.backend import broadcast_renewal_email, check_if_user_needs_to_renew
 from app.models import User
 from app.constants import notification_buffer_month
 from logger.wrappers import LoggerWrapper
 
-<<<<<<< HEAD
-=======
 
 def populate_cache_task():
     async_task(populate_redis_cache)
@@ -58,7 +53,6 @@
         if needs_renewal and user.last_action_notification_at:
             cache.set(cache_key, str(user.last_action_notification_at), timeout=3600 * 24 * 30)
 
->>>>>>> efd3c17d
 
 def run_renewal_task():
     """
