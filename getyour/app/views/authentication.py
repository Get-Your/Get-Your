"""
Get-Your is a platform for application and administration of income-
qualified programs, used primarily by the City of Fort Collins.
Copyright (C) 2023

This program is free software: you can redistribute it and/or modify
it under the terms of the GNU General Public License as published by
the Free Software Foundation, either version 3 of the License, or
(at your option) any later version.

This program is distributed in the hope that it will be useful,
but WITHOUT ANY WARRANTY; without even the implied warranty of
MERCHANTABILITY or FITNESS FOR A PARTICULAR PURPOSE.  See the
GNU General Public License for more details.

You should have received a copy of the GNU General Public License
along with this program.  If not, see <https://www.gnu.org/licenses/>.
"""
import logging

from django.shortcuts import render, redirect, reverse
from django.contrib.auth import login, get_user_model, authenticate
from django.http import HttpResponse
from django.core.mail import BadHeaderError
from django.contrib.auth.forms import PasswordResetForm
from django.template.loader import render_to_string
from django.db.models.query_utils import Q
from django.utils.http import urlsafe_base64_encode
from django.contrib.auth.tokens import default_token_generator
from django.utils.encoding import force_bytes

from app.backend import authenticate, what_page, broadcast_email_pw_reset
from log.wrappers import LoggerWrapper


# Initialize logger
logger = LoggerWrapper(logging.getLogger(__name__))


def password_reset_request(request, **kwargs):

    try:
        logger.debug(
            "Entering function",
            function='password_reset_request',
            user_id=request.user.id,
        )

        User = get_user_model()
        if request.method == "POST":
            password_reset_form = PasswordResetForm(request.POST)
            if password_reset_form.is_valid():
                data = password_reset_form.cleaned_data['email']
                associated_users = User.objects.filter(Q(email=data))
                if associated_users.exists():
                    for user in associated_users:
                        email_template_name = "authentication/password_reset_email.txt"
                        c = {
                            "email": user.email,
                            'domain': 'getfoco.fcgov.com',  # 'getfoco.azurewebsites.net' | '127.0.0.1:8000'
                            'site_name': 'Get FoCo',
                            "uid": urlsafe_base64_encode(force_bytes(user.pk)),
                            "user": user,
                            'token': default_token_generator.make_token(user),
                            'protocol': 'http',
                        }
                        email = render_to_string(email_template_name, c)
                        try:
                            broadcast_email_pw_reset(user.email, email)
                        except BadHeaderError:
                            msg = 'Invalid header found'
                            logger.exception(
                                msg,
                                function='password_reset_request',
                                user_id=request.user.id,
                            )
                            return HttpResponse(msg)
                        return redirect("/password_reset/done/")
                else:
                    return redirect("/password_reset/done/")
        password_reset_form = PasswordResetForm()

        return render(
            request,
            "authentication/password_reset.html",
            {
                "password_reset_form": password_reset_form,
                'title': "Password Reset Request",
            },
        )
    
    # General view-level exception catching
    except:
        try:
            user_id = request.user.id
        except:
            user_id = None
        logger.exception(
            'Uncaught view-level exception',
            function='password_reset_request',
            user_id=user_id,
        )
        raise


def login_user(request, **kwargs):

    try:
        logger.debug(
            "Entering function",
            function='login_user',
            user_id=request.user.id,
        )

        if request.method == "POST":
            # Try to log in user
            email = request.POST["email"]
            password = request.POST["password"]
            user = authenticate(username=email, password=password)
            # Check if the authentication was successful
            if user is not None:
                login(request, user)
                # Push user to correct page
                # update application_user "modified" per login
                obj = request.user
                obj.save()
                
                # Push user to correct page

                # If auth_next exists, use it for the redirection
                if request.session.get('auth_next', None) is not None:
                    return redirect(request.session['auth_next'])
                
                page = what_page(request.user, request)
                logger.info(
                    f"Continuing application: what_page() returned {page}",
                    function='login_user',
                    user_id=request.user.id,
                )
                if page == "app:dashboard":
                    return redirect(reverse("app:dashboard"))
                else:
                    return redirect(reverse("app:notify_remaining"))

            else:
<<<<<<< HEAD
                return redirect("/password_reset/done/")
    password_reset_form = PasswordResetForm()

    return render(
        request,
        "authentication/password_reset.html",
        {
            "password_reset_form": password_reset_form,
            'title': "Password Reset Request",
        },
    )


def login_user(request):
    if request.method == "POST":
        # Try to log in user
        email = request.POST["email"]
        password = request.POST["password"]
        user = authenticate(username=email, password=password)
        # Check if the authentication was successful
        if user is not None:
            login(request, user)
            # Push user to correct page
            # update application_user "modified" per login
            obj = request.user
            obj.save()

            # Push user to correct page

            # Workaround for https://github.com/Get-Your/Get-Your/issues/251:
            # existing data in last_renewal_action implies the user logged out
            # during a renewal and therefore should be taken directly to the
            # dashboard
            if request.user.last_renewal_action is not None:
                return redirect(reverse("app:dashboard"))
            
=======
                return render(
                    request,
                    "authentication/login.html",
                    {
                        "message": "Invalid username and/or password",
                        'title': "Login",
                    },
                )

        # If it turns out user is already logged in but is trying to log in again,
        # run through what_page() to find the correct place
        if request.method == "GET" and request.user.is_authenticated:
>>>>>>> 20ac2085
            page = what_page(request.user, request)
            logger.info(
                f"what_page() returned {page}",
                function='login_user',
                user_id=request.user.id,
            )
            if page == "app:dashboard":
                return redirect(reverse("app:dashboard"))
            else:
                return redirect(reverse("app:notify_remaining"))

        # Just give back log in page if none of the above is true
        else:
            return render(
                request,
                "authentication/login.html",
                {
                    'title': "Login",
                },
            )
        
    # General view-level exception catching
    except:
        try:
            user_id = request.user.id
        except:
            user_id = None
        logger.exception(
            'Uncaught view-level exception',
            function='login_user',
            user_id=user_id,
        )
        raise<|MERGE_RESOLUTION|>--- conflicted
+++ resolved
@@ -131,6 +131,13 @@
                 if request.session.get('auth_next', None) is not None:
                     return redirect(request.session['auth_next'])
                 
+                # Workaround for https://github.com/Get-Your/Get-Your/issues/251:
+                # existing data in last_renewal_action implies the user logged out
+                # during a renewal and therefore should be taken directly to the
+                # dashboard
+                if request.user.last_renewal_action is not None:
+                    return redirect(reverse("app:dashboard"))
+                
                 page = what_page(request.user, request)
                 logger.info(
                     f"Continuing application: what_page() returned {page}",
@@ -143,44 +150,6 @@
                     return redirect(reverse("app:notify_remaining"))
 
             else:
-<<<<<<< HEAD
-                return redirect("/password_reset/done/")
-    password_reset_form = PasswordResetForm()
-
-    return render(
-        request,
-        "authentication/password_reset.html",
-        {
-            "password_reset_form": password_reset_form,
-            'title': "Password Reset Request",
-        },
-    )
-
-
-def login_user(request):
-    if request.method == "POST":
-        # Try to log in user
-        email = request.POST["email"]
-        password = request.POST["password"]
-        user = authenticate(username=email, password=password)
-        # Check if the authentication was successful
-        if user is not None:
-            login(request, user)
-            # Push user to correct page
-            # update application_user "modified" per login
-            obj = request.user
-            obj.save()
-
-            # Push user to correct page
-
-            # Workaround for https://github.com/Get-Your/Get-Your/issues/251:
-            # existing data in last_renewal_action implies the user logged out
-            # during a renewal and therefore should be taken directly to the
-            # dashboard
-            if request.user.last_renewal_action is not None:
-                return redirect(reverse("app:dashboard"))
-            
-=======
                 return render(
                     request,
                     "authentication/login.html",
@@ -193,7 +162,6 @@
         # If it turns out user is already logged in but is trying to log in again,
         # run through what_page() to find the correct place
         if request.method == "GET" and request.user.is_authenticated:
->>>>>>> 20ac2085
             page = what_page(request.user, request)
             logger.info(
                 f"what_page() returned {page}",
